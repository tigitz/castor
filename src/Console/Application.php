<?php

namespace Castor\Console;

use Castor\Console\Command\RepackCommand;
use Castor\Console\Command\TaskCommand;
use Castor\Context;
use Castor\ContextDescriptor;
use Castor\ContextRegistry;
use Castor\FunctionFinder;
use Castor\GlobalHelper;
use Castor\Monolog\Processor\ProcessProcessor;
use Castor\SectionOutput;
use Castor\Stub\StubsGenerator;
use Castor\TaskDescriptor;
use Castor\VerbosityLevel;
use Joli\JoliNotif\Util\OsHelper;
use Monolog\Logger;
use Symfony\Bridge\Monolog\Handler\ConsoleHandler;
use Symfony\Component\Console\Application as SymfonyApplication;
use Symfony\Component\Console\Command\Command;
use Symfony\Component\Console\Exception\ExceptionInterface;
use Symfony\Component\Console\Input\InputInterface;
use Symfony\Component\Console\Input\InputOption;
use Symfony\Component\Console\Output\OutputInterface;
use Symfony\Component\Console\Style\SymfonyStyle;
use Symfony\Contracts\Cache\ItemInterface;
use Symfony\Contracts\HttpClient\Exception\ExceptionInterface as HttpExceptionInterface;

use function Castor\log;
use function Castor\request;
use function Castor\run;

/** @internal */
class Application extends SymfonyApplication
{
    public const NAME = 'castor';
    public const VERSION = 'v0.8.0';

    public function __construct(
        private readonly string $rootDir,
        private readonly ContextRegistry $contextRegistry = new ContextRegistry(),
        private readonly StubsGenerator $stubsGenerator = new StubsGenerator(),
        private readonly FunctionFinder $functionFinder = new FunctionFinder(),
    ) {
        if (!class_exists(\RepackedApplication::class)) {
            $this->add(new RepackCommand());
        }

        $this->setCatchErrors(true);

        parent::__construct(static::NAME, static::VERSION);
    }

    // We do all the logic as late as possible to ensure the exception handler
    // is registered
    public function doRun(InputInterface $input, OutputInterface $output): int
    {
        $sectionOutput = new SectionOutput($output);

        GlobalHelper::setApplication($this);
        GlobalHelper::setInput($input);
        GlobalHelper::setSectionOutput($sectionOutput);
        GlobalHelper::setLogger(new Logger(
            'castor',
            [
                new ConsoleHandler($sectionOutput->getConsoleOutput()),
            ],
            [
                new ProcessProcessor(),
            ]
        ));
        GlobalHelper::setContextRegistry($this->contextRegistry);
        GlobalHelper::setupDefaultCache();

        $tasks = $this->initializeApplication();

        GlobalHelper::setInitialContext($this->createContext($input, $output));

        foreach ($tasks as $task) {
            $this->add(new TaskCommand($task->taskAttribute, $task->function));
        }

        return parent::doRun($input, $output);
    }

    protected function doRunCommand(Command $command, InputInterface $input, OutputInterface $output): int
    {
        GlobalHelper::setCommand($command);

        if ('_complete' !== $command->getName() && !class_exists(\RepackedApplication::class)) {
            $this->stubsGenerator->generateStubsIfNeeded($this->rootDir . '/.castor.stub.php');
            $this->displayUpdateWarningIfNeeded(new SymfonyStyle($input, $output));
        }

        return parent::doRunCommand($command, $input, $output);
    }

    /**
     * @return TaskDescriptor[]
     */
    private function initializeApplication(): array
    {
        $functionsRootDir = $this->rootDir;
        if (class_exists(\RepackedApplication::class)) {
            $functionsRootDir = \RepackedApplication::ROOT_DIR;
        }
        // Find all potential commands / context
        $functions = $this->functionFinder->findFunctions($functionsRootDir);
        $tasks = [];
        foreach ($functions as $function) {
            if ($function instanceof TaskDescriptor) {
                $tasks[] = $function;
            } elseif ($function instanceof ContextDescriptor) {
                $this->contextRegistry->add($function);
            }
        }

        $this->contextRegistry->setDefaultIfEmpty();

        $contextNames = $this->contextRegistry->getNames();
        if ($contextNames) {
            $this->getDefinition()->addOption(new InputOption(
                'context',
                null,
                InputOption::VALUE_REQUIRED,
                sprintf('The context to use (%s)', implode('|', $contextNames)),
                $this->contextRegistry->getDefault(),
                $contextNames,
            ));
        }

<<<<<<< HEAD
        $this->getDefinition()->addOption(new InputOption(
            'force',
            'f',
            InputOption::VALUE_NONE,
            'Force the execution of the task, even if fingerprint prevents it.',
        ));
=======
        return $tasks;
>>>>>>> 860eb112
    }

    private function createContext(InputInterface $input, OutputInterface $output): Context
    {
        try {
            $input->bind($this->getDefinition());
        } catch (ExceptionInterface) {
            // not an issue if parsing gone wrong, we'll just use the default
            // context and it will fail later anyway
        }

        // occurs when running `castor -h`, or if no context is defined
        if (!$input->hasOption('context')) {
            return new Context();
        }

        $context = $this
            ->contextRegistry
            ->get($input->getOption('context'))
        ;

        if ($context->verbosityLevel->isNotConfigured()) {
            $context = $context->withVerbosityLevel(VerbosityLevel::fromSymfonyOutput($output));
        }

        return $context;
    }

    private function displayUpdateWarningIfNeeded(SymfonyStyle $symfonyStyle): void
    {
        $latestVersion = GlobalHelper::getCache()->get('latest-version', function (ItemInterface $item): array {
            $item->expiresAfter(3600 * 60 * 24);

            $response = request('GET', 'https://api.github.com/repos/jolicode/castor/releases/latest', [
                'timeout' => 1,
            ]);

            try {
                return $response->toArray();
            } catch (HttpExceptionInterface) {
                return [];
            }
        });

        if (!$latestVersion) {
            log('Failed to fetch latest Castor version from GitHub.');

            return;
        }

        if (version_compare($latestVersion['tag_name'], self::VERSION, '<=')) {
            return;
        }

        $symfonyStyle->block(sprintf('<info>A new Castor version is available</info> (<comment>%s</comment>, currently running <comment>%s</comment>).', $latestVersion['tag_name'], self::VERSION), escape: false);

        if ($pharPath = \Phar::running(false)) {
            $assets = match (true) {
                OsHelper::isWindows() || OsHelper::isWindowsSubsystemForLinux() => array_filter($latestVersion['assets'], fn (array $asset) => str_contains($asset['name'], 'windows')),
                OsHelper::isMacOS() => array_filter($latestVersion['assets'], fn (array $asset) => str_contains($asset['name'], 'darwin')),
                OsHelper::isUnix() => array_filter($latestVersion['assets'], fn (array $asset) => str_contains($asset['name'], 'linux')),
                default => [],
            };

            if (!$assets) {
                log('Failed to detect the correct release url adapted to your system.');

                return;
            }

            $latestReleaseUrl = reset($assets)['browser_download_url'] ?? null;

            if (!$latestReleaseUrl) {
                log('Failed to fetch latest phar url.');

                return;
            }

            if (OsHelper::isUnix()) {
                $symfonyStyle->block('Run the following command to update Castor:');
                $symfonyStyle->block(sprintf('<comment>curl "%s" -Lso castor && chmod u+x castor && mv castor %s</comment>', $latestReleaseUrl, $pharPath), escape: false);
            } else {
                $symfonyStyle->block(sprintf('Download the latest version at <comment>%s</comment>', $latestReleaseUrl), escape: false);
            }

            $symfonyStyle->newLine();

            return;
        }

        $globalComposerPath = trim(run('composer global config home --quiet', quiet: true, allowFailure: true)->getOutput());

        if ($globalComposerPath && str_contains(__FILE__, $globalComposerPath)) {
            $symfonyStyle->block('Run the following command to update Castor: <comment>composer global update jolicode/castor</comment>', escape: false);
        }
    }
}<|MERGE_RESOLUTION|>--- conflicted
+++ resolved
@@ -130,16 +130,14 @@
             ));
         }
 
-<<<<<<< HEAD
         $this->getDefinition()->addOption(new InputOption(
             'force',
             'f',
             InputOption::VALUE_NONE,
             'Force the execution of the task, even if fingerprint prevents it.',
         ));
-=======
+
         return $tasks;
->>>>>>> 860eb112
     }
 
     private function createContext(InputInterface $input, OutputInterface $output): Context
